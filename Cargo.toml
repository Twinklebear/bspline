--- conflicted
+++ resolved
@@ -1,10 +1,6 @@
 [package]
 name = "bspline"
-<<<<<<< HEAD
-version = "1.0.0"
-=======
 version = "1.1.0"
->>>>>>> 4dbb9d3e
 authors = ["Will Usher <will@willusher.io>"]
 description = "A simple generic library for computing B-splines"
 homepage = "https://github.com/Twinklebear/bspline"
@@ -26,7 +22,7 @@
 [dependencies]
 num-traits = "0.2"
 trait-set = "0.2"
-nalgebra = { version = "0.3", optional=true}
+nalgebra = { version = "0.30", optional=true}
 
 [dev-dependencies]
 image = "0.22"
